export default function ScrapeResultsTable({ scrapeData, loading }) {
  if (loading) return <p className="text-center py-4">Loading scrape data...</p>;

  if (!scrapeData || scrapeData?.length === 0) {
    return (
      <div className="bg-white p-8 rounded-2xl shadow text-center">
        <p className="text-gray-500">No scrape data available</p>
      </div>
    );
  }

<<<<<<< HEAD
  // CSV headers exactly as they appear in the CSV file - using bracket notation for access
  const csvHeaders = [
    { key: 'Number', label: 'Number' },
    { key: 'Company', label: 'Company' },
    { key: 'Company Name for Emails', label: 'Company Name for Emails' },
    { key: 'Account Stage', label: 'Account Stage' },
    { key: 'Lists', label: 'Lists' },
    { key: '# Employees', label: '# Employees' },
    { key: 'Industry', label: 'Industry' },
    { key: 'Account Owner', label: 'Account Owner' },
    { key: 'Website', label: 'Website' },
    { key: 'Company Linkedin Url', label: 'Company Linkedin Url' },
    { key: 'Facebook Url', label: 'Facebook Url' },
    { key: 'Twitter Url', label: 'Twitter Url' },
    { key: 'Company Street', label: 'Company Street' },
    { key: 'Company City', label: 'Company City' },
    { key: 'Company State', label: 'Company State' },
    { key: 'Company Country', label: 'Company Country' },
    { key: 'Company Postal Code', label: 'Company Postal Code' },
    { key: 'Company Address', label: 'Company Address' },
    { key: 'Keywords', label: 'Keywords' },
    { key: 'Company Phone', label: 'Company Phone' },
    { key: 'SEO Description', label: 'SEO Description' },
    { key: 'Technologies', label: 'Technologies' },
    { key: 'Total Funding', label: 'Total Funding' },
    { key: 'Latest Funding', label: 'Latest Funding' },
    { key: 'Latest Funding Amount', label: 'Latest Funding Amount' },
    { key: 'Last Raised At', label: 'Last Raised At' },
    { key: 'Annual Revenue', label: 'Annual Revenue' },
    { key: 'Number of Retail Locations', label: 'Number of Retail Locations' },
    { key: 'Apollo Account Id', label: 'Apollo Account Id' },
    { key: 'SIC Codes', label: 'SIC Codes' },
    { key: 'Short Description', label: 'Short Description' },
    { key: 'Founded Year', label: 'Founded Year' },
    { key: 'Logo Url', label: 'Logo Url' },
    { key: 'Subsidiary of', label: 'Subsidiary of' },
    { key: 'Primary Intent Topic', label: 'Primary Intent Topic' },
    { key: 'Primary Intent Score', label: 'Primary Intent Score' },
    { key: 'Secondary Intent Topic', label: 'Secondary Intent Topic' },
    { key: 'Secondary Intent Score', label: 'Secondary Intent Score' }
  ];

  // Doctrine metadata columns (always pinned at start) - using dot notation
=======
  // CSV headers exactly as they appear in the CSV file
  const csvHeaders = [
    'Number',
    'Company',
    'Company Name for Emails',
    'Account Stage',
    'Lists',
    '# Employees',
    'Industry',
    'Account Owner',
    'Website',
    'Company Linkedin Url',
    'Facebook Url',
    'Twitter Url',
    'Company Street',
    'Company City',
    'Company State',
    'Company Country',
    'Company Postal Code',
    'Company Address',
    'Keywords',
    'Company Phone',
    'SEO Description',
    'Technologies',
    'Total Funding',
    'Latest Funding',
    'Latest Funding Amount',
    'Last Raised At',
    'Annual Revenue',
    'Number of Retail Locations',
    'Apollo Account Id',
    'SIC Codes',
    'Short Description',
    'Founded Year',
    'Logo Url',
    'Subsidiary of',
    'Primary Intent Topic',
    'Primary Intent Score',
    'Secondary Intent Topic',
    'Secondary Intent Score'
  ];

  // Doctrine metadata columns (always pinned at start)
>>>>>>> 61577b33
  const doctrineColumns = [
    { key: 'unique_id', label: 'Unique ID', pinned: true },
    { key: 'process_id', label: 'Process ID', pinned: true },
    { key: 'altitude', label: 'Altitude', pinned: true }
  ];

<<<<<<< HEAD
  // Status and scrape specific columns - using dot notation
  const scrapeColumns = [
    { key: 'scrape_timestamp', label: 'Scrape Timestamp' },
    { key: 'scrape_type', label: 'Scrape Type' },
    { key: 'status', label: 'Status' },
    { key: 'error_log', label: 'Error Log' },
    { key: 'batch_id', label: 'Batch ID' }
  ];

  // Combine all columns: doctrine + scrape + CSV data
  const allColumns = [...doctrineColumns, ...scrapeColumns, ...csvHeaders];

  const getStatusColor = (status) => {
    switch (status?.toLowerCase()) {
=======
  // Status and scrape specific columns
  const scrapeColumns = [
    { key: 'scrape_timestamp', label: 'Scrape Timestamp' },
    { key: 'scrape_type', label: 'Scrape Type' },
    { key: 'scrape_status', label: 'Status' },
    { key: 'errors', label: 'Errors' },
    { key: 'batch_id', label: 'Batch ID' }
  ];

  const getStatusColor = (status) => {
    const statusLower = status?.toLowerCase();
    switch (statusLower) {
>>>>>>> 61577b33
      case "success":
      case "completed":
        return "text-green-600 bg-green-50";
      case "failed":
      case "error":
        return "text-red-600 bg-red-50";
      case "pending":
      case "in progress":
      case "processing":
        return "text-blue-600 bg-blue-50";
      default:
        return "text-gray-600 bg-gray-50";
    }
  };

  const getStatusBadge = (status) => {
<<<<<<< HEAD
    switch (status?.toLowerCase()) {
=======
    const statusLower = status?.toLowerCase();
    switch (statusLower) {
>>>>>>> 61577b33
      case "success":
      case "completed":
        return "✅";
      case "failed":
      case "error":
        return "❌";
      case "pending":
      case "in progress":
      case "processing":
        return "⏳";
      default:
        return "⚪";
    }
  };

  const getAltitudeBadge = (altitude) => {
    const altitudeNum = parseInt(altitude);
    if (altitudeNum === 10000) {
      return (
        <span className="inline-flex items-center px-2 py-1 rounded-full text-xs font-medium bg-purple-100 text-purple-800">
          🛰️ 10K (Scraping)
        </span>
      );
<<<<<<< HEAD
    }
    return (
      <span className="inline-flex items-center px-2 py-1 rounded-full text-xs font-medium bg-gray-100 text-gray-800">
        {altitude || '—'}
      </span>
    );
  };

  // Helper to get value from row using bracket notation for CSV fields
  const getRowValue = (row, key) => {
    // For CSV headers with spaces, use bracket notation
    if (key.includes(' ') || key.includes('#')) {
      return row[key];
    }
    // For simple keys, can use either
    return row[key];
  };

  const formatCellValue = (value, columnKey) => {
    if (!value && value !== 0) return '—';

    // Handle URLs
    if (columnKey.toLowerCase().includes('url') || columnKey === 'Website') {
      return (
        <a
          href={value}
          target="_blank"
          rel="noopener noreferrer"
          className="text-blue-600 hover:underline max-w-xs truncate block"
          title={value}
        >
          {value}
        </a>
      );
    }

    // Handle Logo URLs specially
    if (columnKey === 'Logo Url' && value) {
      return (
        <div className="flex items-center">
          <img
            src={value}
            alt="Company logo"
            className="w-6 h-6 rounded mr-2"
            onError={(e) => {e.target.style.display = 'none'}}
          />
          <a
            href={value}
            target="_blank"
            rel="noopener noreferrer"
            className="text-blue-600 hover:underline text-xs truncate"
            title={value}
          >
            View
          </a>
        </div>
      );
    }

    // Handle funding amounts
    if (columnKey.includes('Funding') || columnKey === 'Annual Revenue') {
      if (typeof value === 'number') {
        return new Intl.NumberFormat('en-US', {
          style: 'currency',
          currency: 'USD',
          minimumFractionDigits: 0,
          maximumFractionDigits: 0
        }).format(value);
      }
      return value;
    }

    // Handle arrays (for technologies, keywords, lists, etc.)
    if (Array.isArray(value)) {
      return (
        <div className="group relative">
          <span className="truncate cursor-help max-w-xs block">
            {value.slice(0, 3).join(', ')}{value.length > 3 ? '...' : ''}
          </span>
          {value.length > 0 && (
            <div className="absolute z-10 invisible group-hover:visible bg-black text-white text-xs rounded py-2 px-3 -top-8 left-0 w-64 max-w-sm">
              {value.join(', ')}
            </div>
          )}
        </div>
      );
    }

    // Handle objects
    if (typeof value === 'object') {
      return JSON.stringify(value);
    }

    // Handle long text with truncation
    if (typeof value === 'string' && value.length > 50) {
      return (
        <div className="group relative">
          <span className="truncate cursor-help max-w-xs block">
            {value.substring(0, 50)}...
          </span>
          <div className="absolute z-10 invisible group-hover:visible bg-black text-white text-xs rounded py-2 px-3 -top-8 left-0 w-64 max-w-sm">
=======
    }
    return (
      <span className="inline-flex items-center px-2 py-1 rounded-full text-xs font-medium bg-gray-100 text-gray-800">
        {altitude || '—'}
      </span>
    );
  };

  const formatCellValue = (value, columnKey) => {
    if (!value && value !== 0) return '—';

    // URL fields - clickable links
    if (columnKey === 'Website' ||
        columnKey === 'Company Linkedin Url' ||
        columnKey === 'Facebook Url' ||
        columnKey === 'Twitter Url') {
      return (
        <a
          href={value}
          target="_blank"
          rel="noopener noreferrer"
          className="text-blue-600 hover:underline truncate block max-w-xs"
          title={value}
        >
          {value}
        </a>
      );
    }

    // Logo Url - inline image preview + link
    if (columnKey === 'Logo Url' && value) {
      return (
        <div className="flex items-center">
          <img
            src={value}
            alt="Company logo"
            className="w-6 h-6 rounded mr-2"
            onError={(e) => {e.target.style.display = 'none'}}
          />
          <a
            href={value}
            target="_blank"
            rel="noopener noreferrer"
            className="text-blue-600 hover:underline text-xs truncate"
            title={value}
          >
            View
          </a>
        </div>
      );
    }

    // Right-aligned numeric fields
    if (columnKey === '# Employees' ||
        columnKey === 'Number of Retail Locations' ||
        columnKey === 'Primary Intent Score' ||
        columnKey === 'Secondary Intent Score') {
      return (
        <span className="text-right block">
          {typeof value === 'number' ? value.toLocaleString() : value}
        </span>
      );
    }

    // Currency formatting for revenue
    if (columnKey === 'Annual Revenue') {
      if (typeof value === 'number') {
        return (
          <span className="text-right block">
            {new Intl.NumberFormat('en-US', {
              style: 'currency',
              currency: 'USD',
              minimumFractionDigits: 0,
              maximumFractionDigits: 0
            }).format(value)}
          </span>
        );
      }
      return <span className="text-right block">{value}</span>;
    }

    // Date formatting for Last Raised At
    if (columnKey === 'Last Raised At' && value) {
      try {
        const date = new Date(value);
        if (!isNaN(date.getTime())) {
          return date.toLocaleDateString('en-US', {
            year: 'numeric',
            month: 'short',
            day: '2-digit'
          });
        }
      } catch (e) {
        // Fall through to return original value
      }
      return value;
    }

    // Tooltip for overflow text fields
    if ((columnKey === 'SEO Description' ||
         columnKey === 'Short Description' ||
         columnKey === 'Company Address') &&
        typeof value === 'string' && value.length > 50) {
      return (
        <div className="group relative">
          <span className="truncate cursor-help block max-w-xs">
            {value.substring(0, 50)}...
          </span>
          <div className="absolute z-10 invisible group-hover:visible bg-gray-900 text-white text-xs rounded py-2 px-3 bottom-full mb-1 left-0 w-96 max-w-sm">
            <div className="font-semibold mb-1">{columnKey}:</div>
>>>>>>> 61577b33
            {value}
          </div>
        </div>
      );
    }

<<<<<<< HEAD
=======
    // Comma-separated arrays with tooltips
    if (columnKey === 'Keywords' || columnKey === 'Technologies' || columnKey === 'SIC Codes') {
      if (Array.isArray(value)) {
        return (
          <div className="group relative">
            <span className="truncate cursor-help block max-w-xs">
              {value.slice(0, 3).join(', ')}{value.length > 3 ? '...' : ''}
            </span>
            {value.length > 0 && (
              <div className="absolute z-10 invisible group-hover:visible bg-gray-900 text-white text-xs rounded py-2 px-3 bottom-full mb-1 left-0 w-64 max-w-sm">
                <div className="font-semibold mb-1">{columnKey}:</div>
                {value.join(', ')}
              </div>
            )}
          </div>
        );
      }
      // Handle string values that might need tooltips
      if (typeof value === 'string' && value.length > 30) {
        return (
          <div className="group relative">
            <span className="truncate cursor-help block max-w-xs">
              {value.substring(0, 30)}...
            </span>
            <div className="absolute z-10 invisible group-hover:visible bg-gray-900 text-white text-xs rounded py-2 px-3 bottom-full mb-1 left-0 w-64 max-w-sm">
              <div className="font-semibold mb-1">{columnKey}:</div>
              {value}
            </div>
          </div>
        );
      }
      return value;
    }

    // Lists - comma-separated if array
    if (columnKey === 'Lists' && Array.isArray(value)) {
      return value.join(', ');
    }

    // Handle objects
    if (typeof value === 'object') {
      return JSON.stringify(value);
    }

>>>>>>> 61577b33
    return value;
  };

  const exportToJSON = () => {
    const exportData = scrapeData.map(row => {
      const exportRow = {};

<<<<<<< HEAD
      // Include all doctrine metadata with their original keys
      doctrineColumns.forEach(col => {
        exportRow[col.key] = row[col.key];
      });

      // Include all scrape metadata with their original keys
      scrapeColumns.forEach(col => {
        exportRow[col.key] = row[col.key];
      });

      // Include all CSV fields with their original header names (with spaces)
      csvHeaders.forEach(col => {
        exportRow[col.key] = row[col.key];
=======
      // Include doctrine metadata
      doctrineColumns.forEach(col => {
        if (row[col.key]) {
          exportRow[col.key] = row[col.key];
        }
      });

      // Include scrape metadata
      scrapeColumns.forEach(col => {
        if (row[col.key]) {
          exportRow[col.key] = row[col.key];
        }
      });

      // Include all CSV fields with exact header names
      csvHeaders.forEach(header => {
        if (row[header] !== undefined) {
          exportRow[header] = row[header];
        }
>>>>>>> 61577b33
      });

      return exportRow;
    });

    const blob = new Blob([JSON.stringify(exportData, null, 2)], { type: 'application/json' });
    const url = URL.createObjectURL(blob);
    const a = document.createElement('a');
    a.href = url;
    a.download = `scrape-data-${new Date().toISOString().split('T')[0]}.json`;
    document.body.appendChild(a);
    a.click();
    document.body.removeChild(a);
    URL.revokeObjectURL(url);
  };

  return (
    <div className="bg-white rounded-2xl shadow overflow-hidden">
<<<<<<< HEAD
      {/* Export Button */}
=======
      {/* Header with Export Button */}
>>>>>>> 61577b33
      <div className="px-6 py-4 border-b border-gray-200 bg-gray-50">
        <div className="flex justify-between items-center">
          <h3 className="text-lg font-medium text-gray-900">
            Scrape Results ({scrapeData.length} records)
          </h3>
          <button
            onClick={exportToJSON}
            className="inline-flex items-center px-4 py-2 border border-transparent text-sm font-medium rounded-md text-white bg-blue-600 hover:bg-blue-700 focus:outline-none focus:ring-2 focus:ring-offset-2 focus:ring-blue-500"
          >
            📥 Export JSON
          </button>
        </div>
      </div>

      {/* Table */}
      <div className="overflow-x-auto">
        <table className="w-full text-sm">
          <thead className="bg-gray-50 border-b">
            <tr>
<<<<<<< HEAD
              {allColumns.map((column) => (
                <th
                  key={column.key}
                  className={`px-4 py-3 text-left text-xs font-medium text-gray-500 uppercase tracking-wider whitespace-nowrap ${
                    column.pinned ? 'sticky left-0 bg-gray-100 z-10 border-r' : ''
                  }`}
                  style={column.pinned ? { minWidth: '120px' } : {}}
                >
                  {column.label}
                </th>
              ))}
=======
              {/* Doctrine columns (pinned) */}
              {doctrineColumns.map(col => (
                <th
                  key={col.key}
                  className="sticky left-0 z-10 px-4 py-3 text-left text-xs font-medium text-gray-500 uppercase tracking-wider bg-gray-100 border-r"
                  style={{ minWidth: '120px' }}
                >
                  {col.label}
                </th>
              ))}

              {/* Scrape metadata columns */}
              {scrapeColumns.map(col => (
                <th
                  key={col.key}
                  className="px-4 py-3 text-left text-xs font-medium text-gray-500 uppercase tracking-wider whitespace-nowrap"
                >
                  {col.label}
                </th>
              ))}

              {/* CSV data columns */}
              {csvHeaders.map(header => {
                const isNumericColumn = header === '# Employees' ||
                                      header === 'Number of Retail Locations' ||
                                      header === 'Primary Intent Score' ||
                                      header === 'Secondary Intent Score' ||
                                      header === 'Annual Revenue';
                return (
                  <th
                    key={header}
                    className={`px-4 py-3 text-xs font-medium text-gray-500 uppercase tracking-wider whitespace-nowrap ${
                      isNumericColumn ? 'text-right' : 'text-left'
                    }`}
                  >
                    {header}
                  </th>
                );
              })}
>>>>>>> 61577b33
            </tr>
          </thead>
          <tbody className="bg-white divide-y divide-gray-200">
            {scrapeData?.map((row, index) => {
<<<<<<< HEAD
              // Use unique_id as key if available, otherwise fall back to index
              const rowKey = row?.unique_id || row?.["unique_id"] || index;

              return (
                <tr key={rowKey} className="hover:bg-gray-50">
                  {allColumns.map((column) => {
                    // Get value using bracket notation for CSV fields with spaces
                    const cellValue = getRowValue(row, column.key);

                    return (
                      <td
                        key={column.key}
                        className={`px-4 py-3 text-sm ${
                          column.pinned ? 'sticky left-0 bg-white z-10 border-r font-medium' : ''
                        } ${
                          column.key === 'status' ? getStatusColor(cellValue) : 'text-gray-900'
                        }`}
                        style={column.pinned ? { minWidth: '120px' } : {}}
                      >
                        {/* Special handling for doctrine columns */}
                        {column.key === 'unique_id' && (
                          <span className="font-mono text-xs bg-gray-100 px-2 py-1 rounded">
                            {cellValue || '—'}
                          </span>
                        )}

                        {column.key === 'process_id' && (
                          <span className="font-medium text-blue-800 bg-blue-50 px-2 py-1 rounded text-xs">
                            {cellValue || '—'}
                          </span>
                        )}

                        {column.key === 'altitude' && getAltitudeBadge(cellValue)}

                        {/* Special handling for scrape metadata */}
                        {column.key === 'status' && (
                          <span className="inline-flex items-center px-2 py-1 rounded-full text-xs font-medium">
                            {getStatusBadge(cellValue)} {cellValue}
                          </span>
                        )}

                        {column.key === 'scrape_timestamp' && (
                          <span className="font-mono text-xs">
                            {cellValue ? new Date(cellValue).toLocaleString() : '—'}
                          </span>
                        )}

                        {column.key === 'error_log' && (
                          <div className="max-w-xs">
                            {cellValue ? (
                              <div className="group relative">
                                <span className="truncate cursor-help text-red-600 block">
                                  {Array.isArray(cellValue) ? cellValue.join(", ") : cellValue}
                                </span>
                                <div className="absolute z-10 invisible group-hover:visible bg-red-900 text-white text-xs rounded py-1 px-2 -top-8 left-0 w-64">
                                  {Array.isArray(cellValue) ? cellValue.join(", ") : cellValue}
                                </div>
                              </div>
                            ) : (
                              "—"
                            )}
                          </div>
                        )}

                        {column.key === 'batch_id' && (
                          <span className="font-mono text-xs bg-yellow-50 text-yellow-800 px-2 py-1 rounded">
                            {cellValue || '—'}
                          </span>
                        )}

                        {column.key === 'scrape_type' && (
                          <span className="inline-flex items-center px-2 py-1 rounded-full text-xs font-medium bg-indigo-100 text-indigo-800">
                            {cellValue || 'COMPANY_DATA'}
                          </span>
                        )}

                        {/* Handle CSV data columns - use the formatted value for all CSV fields */}
                        {csvHeaders.some(h => h.key === column.key) && (
                          formatCellValue(cellValue, column.key)
                        )}
=======
              const rowKey = row?.unique_id || index;

              return (
                <tr key={rowKey} className="hover:bg-gray-50">
                  {/* Doctrine columns (pinned) */}
                  <td className="sticky left-0 z-10 px-4 py-3 text-sm bg-white border-r">
                    <span className="font-mono text-xs bg-gray-100 px-2 py-1 rounded">
                      {row.unique_id || '—'}
                    </span>
                  </td>
                  <td className="sticky left-[120px] z-10 px-4 py-3 text-sm bg-white border-r">
                    <span className="font-medium text-blue-800 bg-blue-50 px-2 py-1 rounded text-xs">
                      {row.process_id || '—'}
                    </span>
                  </td>
                  <td className="sticky left-[240px] z-10 px-4 py-3 text-sm bg-white border-r">
                    {getAltitudeBadge(row.altitude)}
                  </td>

                  {/* Scrape metadata columns */}
                  <td className="px-4 py-3 text-sm">
                    <span className="font-mono text-xs">
                      {row.scrape_timestamp ? new Date(row.scrape_timestamp).toLocaleString() : '—'}
                    </span>
                  </td>
                  <td className="px-4 py-3 text-sm">
                    <span className="inline-flex items-center px-2 py-1 rounded-full text-xs font-medium bg-indigo-100 text-indigo-800">
                      {row.scrape_type || 'COMPANY_DATA'}
                    </span>
                  </td>
                  <td className={`px-4 py-3 text-sm ${getStatusColor(row.scrape_status || row.status)}`}>
                    <span className="inline-flex items-center px-2 py-1 rounded-full text-xs font-medium">
                      {getStatusBadge(row.scrape_status || row.status)} {row.scrape_status || row.status}
                    </span>
                  </td>
                  <td className="px-4 py-3 text-sm">
                    {(row.errors || row.error_log) ? (
                      <div className="group relative">
                        <span className="truncate cursor-help text-red-600 block max-w-xs">
                          {Array.isArray(row.errors || row.error_log) ?
                            (row.errors || row.error_log).join(", ") :
                            (row.errors || row.error_log)}
                        </span>
                        <div className="absolute z-10 invisible group-hover:visible bg-red-900 text-white text-xs rounded py-2 px-3 bottom-full mb-1 left-0 w-64">
                          {Array.isArray(row.errors || row.error_log) ?
                            (row.errors || row.error_log).join(", ") :
                            (row.errors || row.error_log)}
                        </div>
                      </div>
                    ) : (
                      "—"
                    )}
                  </td>
                  <td className="px-4 py-3 text-sm">
                    <span className="font-mono text-xs bg-yellow-50 text-yellow-800 px-2 py-1 rounded">
                      {row.batch_id || '—'}
                    </span>
                  </td>

                  {/* CSV data columns - using bracket notation */}
                  {csvHeaders.map(header => {
                    const isNumericColumn = header === '# Employees' ||
                                          header === 'Number of Retail Locations' ||
                                          header === 'Primary Intent Score' ||
                                          header === 'Secondary Intent Score' ||
                                          header === 'Annual Revenue';
                    return (
                      <td key={header} className={`px-4 py-3 text-sm text-gray-900 ${isNumericColumn ? 'text-right' : ''}`}>
                        {formatCellValue(row[header], header)}
>>>>>>> 61577b33
                      </td>
                    );
                  })}
                </tr>
              );
            })}
          </tbody>
        </table>
      </div>

      {/* Summary Footer */}
      <div className="px-6 py-4 border-t border-gray-200 bg-gray-50">
        <div className="flex justify-between items-center text-sm text-gray-600">
          <span>
            Total Records: <strong>{scrapeData.length}</strong>
          </span>
          <span>
            Execution Layer: <strong>10,000ft (Scraping)</strong>
          </span>
        </div>
      </div>
    </div>
  );
}<|MERGE_RESOLUTION|>--- conflicted
+++ resolved
@@ -9,51 +9,6 @@
     );
   }
 
-<<<<<<< HEAD
-  // CSV headers exactly as they appear in the CSV file - using bracket notation for access
-  const csvHeaders = [
-    { key: 'Number', label: 'Number' },
-    { key: 'Company', label: 'Company' },
-    { key: 'Company Name for Emails', label: 'Company Name for Emails' },
-    { key: 'Account Stage', label: 'Account Stage' },
-    { key: 'Lists', label: 'Lists' },
-    { key: '# Employees', label: '# Employees' },
-    { key: 'Industry', label: 'Industry' },
-    { key: 'Account Owner', label: 'Account Owner' },
-    { key: 'Website', label: 'Website' },
-    { key: 'Company Linkedin Url', label: 'Company Linkedin Url' },
-    { key: 'Facebook Url', label: 'Facebook Url' },
-    { key: 'Twitter Url', label: 'Twitter Url' },
-    { key: 'Company Street', label: 'Company Street' },
-    { key: 'Company City', label: 'Company City' },
-    { key: 'Company State', label: 'Company State' },
-    { key: 'Company Country', label: 'Company Country' },
-    { key: 'Company Postal Code', label: 'Company Postal Code' },
-    { key: 'Company Address', label: 'Company Address' },
-    { key: 'Keywords', label: 'Keywords' },
-    { key: 'Company Phone', label: 'Company Phone' },
-    { key: 'SEO Description', label: 'SEO Description' },
-    { key: 'Technologies', label: 'Technologies' },
-    { key: 'Total Funding', label: 'Total Funding' },
-    { key: 'Latest Funding', label: 'Latest Funding' },
-    { key: 'Latest Funding Amount', label: 'Latest Funding Amount' },
-    { key: 'Last Raised At', label: 'Last Raised At' },
-    { key: 'Annual Revenue', label: 'Annual Revenue' },
-    { key: 'Number of Retail Locations', label: 'Number of Retail Locations' },
-    { key: 'Apollo Account Id', label: 'Apollo Account Id' },
-    { key: 'SIC Codes', label: 'SIC Codes' },
-    { key: 'Short Description', label: 'Short Description' },
-    { key: 'Founded Year', label: 'Founded Year' },
-    { key: 'Logo Url', label: 'Logo Url' },
-    { key: 'Subsidiary of', label: 'Subsidiary of' },
-    { key: 'Primary Intent Topic', label: 'Primary Intent Topic' },
-    { key: 'Primary Intent Score', label: 'Primary Intent Score' },
-    { key: 'Secondary Intent Topic', label: 'Secondary Intent Topic' },
-    { key: 'Secondary Intent Score', label: 'Secondary Intent Score' }
-  ];
-
-  // Doctrine metadata columns (always pinned at start) - using dot notation
-=======
   // CSV headers exactly as they appear in the CSV file
   const csvHeaders = [
     'Number',
@@ -97,29 +52,12 @@
   ];
 
   // Doctrine metadata columns (always pinned at start)
->>>>>>> 61577b33
   const doctrineColumns = [
     { key: 'unique_id', label: 'Unique ID', pinned: true },
     { key: 'process_id', label: 'Process ID', pinned: true },
     { key: 'altitude', label: 'Altitude', pinned: true }
   ];
 
-<<<<<<< HEAD
-  // Status and scrape specific columns - using dot notation
-  const scrapeColumns = [
-    { key: 'scrape_timestamp', label: 'Scrape Timestamp' },
-    { key: 'scrape_type', label: 'Scrape Type' },
-    { key: 'status', label: 'Status' },
-    { key: 'error_log', label: 'Error Log' },
-    { key: 'batch_id', label: 'Batch ID' }
-  ];
-
-  // Combine all columns: doctrine + scrape + CSV data
-  const allColumns = [...doctrineColumns, ...scrapeColumns, ...csvHeaders];
-
-  const getStatusColor = (status) => {
-    switch (status?.toLowerCase()) {
-=======
   // Status and scrape specific columns
   const scrapeColumns = [
     { key: 'scrape_timestamp', label: 'Scrape Timestamp' },
@@ -132,7 +70,6 @@
   const getStatusColor = (status) => {
     const statusLower = status?.toLowerCase();
     switch (statusLower) {
->>>>>>> 61577b33
       case "success":
       case "completed":
         return "text-green-600 bg-green-50";
@@ -149,12 +86,8 @@
   };
 
   const getStatusBadge = (status) => {
-<<<<<<< HEAD
-    switch (status?.toLowerCase()) {
-=======
     const statusLower = status?.toLowerCase();
     switch (statusLower) {
->>>>>>> 61577b33
       case "success":
       case "completed":
         return "✅";
@@ -178,109 +111,6 @@
           🛰️ 10K (Scraping)
         </span>
       );
-<<<<<<< HEAD
-    }
-    return (
-      <span className="inline-flex items-center px-2 py-1 rounded-full text-xs font-medium bg-gray-100 text-gray-800">
-        {altitude || '—'}
-      </span>
-    );
-  };
-
-  // Helper to get value from row using bracket notation for CSV fields
-  const getRowValue = (row, key) => {
-    // For CSV headers with spaces, use bracket notation
-    if (key.includes(' ') || key.includes('#')) {
-      return row[key];
-    }
-    // For simple keys, can use either
-    return row[key];
-  };
-
-  const formatCellValue = (value, columnKey) => {
-    if (!value && value !== 0) return '—';
-
-    // Handle URLs
-    if (columnKey.toLowerCase().includes('url') || columnKey === 'Website') {
-      return (
-        <a
-          href={value}
-          target="_blank"
-          rel="noopener noreferrer"
-          className="text-blue-600 hover:underline max-w-xs truncate block"
-          title={value}
-        >
-          {value}
-        </a>
-      );
-    }
-
-    // Handle Logo URLs specially
-    if (columnKey === 'Logo Url' && value) {
-      return (
-        <div className="flex items-center">
-          <img
-            src={value}
-            alt="Company logo"
-            className="w-6 h-6 rounded mr-2"
-            onError={(e) => {e.target.style.display = 'none'}}
-          />
-          <a
-            href={value}
-            target="_blank"
-            rel="noopener noreferrer"
-            className="text-blue-600 hover:underline text-xs truncate"
-            title={value}
-          >
-            View
-          </a>
-        </div>
-      );
-    }
-
-    // Handle funding amounts
-    if (columnKey.includes('Funding') || columnKey === 'Annual Revenue') {
-      if (typeof value === 'number') {
-        return new Intl.NumberFormat('en-US', {
-          style: 'currency',
-          currency: 'USD',
-          minimumFractionDigits: 0,
-          maximumFractionDigits: 0
-        }).format(value);
-      }
-      return value;
-    }
-
-    // Handle arrays (for technologies, keywords, lists, etc.)
-    if (Array.isArray(value)) {
-      return (
-        <div className="group relative">
-          <span className="truncate cursor-help max-w-xs block">
-            {value.slice(0, 3).join(', ')}{value.length > 3 ? '...' : ''}
-          </span>
-          {value.length > 0 && (
-            <div className="absolute z-10 invisible group-hover:visible bg-black text-white text-xs rounded py-2 px-3 -top-8 left-0 w-64 max-w-sm">
-              {value.join(', ')}
-            </div>
-          )}
-        </div>
-      );
-    }
-
-    // Handle objects
-    if (typeof value === 'object') {
-      return JSON.stringify(value);
-    }
-
-    // Handle long text with truncation
-    if (typeof value === 'string' && value.length > 50) {
-      return (
-        <div className="group relative">
-          <span className="truncate cursor-help max-w-xs block">
-            {value.substring(0, 50)}...
-          </span>
-          <div className="absolute z-10 invisible group-hover:visible bg-black text-white text-xs rounded py-2 px-3 -top-8 left-0 w-64 max-w-sm">
-=======
     }
     return (
       <span className="inline-flex items-center px-2 py-1 rounded-full text-xs font-medium bg-gray-100 text-gray-800">
@@ -391,15 +221,12 @@
           </span>
           <div className="absolute z-10 invisible group-hover:visible bg-gray-900 text-white text-xs rounded py-2 px-3 bottom-full mb-1 left-0 w-96 max-w-sm">
             <div className="font-semibold mb-1">{columnKey}:</div>
->>>>>>> 61577b33
             {value}
           </div>
         </div>
       );
     }
 
-<<<<<<< HEAD
-=======
     // Comma-separated arrays with tooltips
     if (columnKey === 'Keywords' || columnKey === 'Technologies' || columnKey === 'SIC Codes') {
       if (Array.isArray(value)) {
@@ -444,7 +271,6 @@
       return JSON.stringify(value);
     }
 
->>>>>>> 61577b33
     return value;
   };
 
@@ -452,21 +278,6 @@
     const exportData = scrapeData.map(row => {
       const exportRow = {};
 
-<<<<<<< HEAD
-      // Include all doctrine metadata with their original keys
-      doctrineColumns.forEach(col => {
-        exportRow[col.key] = row[col.key];
-      });
-
-      // Include all scrape metadata with their original keys
-      scrapeColumns.forEach(col => {
-        exportRow[col.key] = row[col.key];
-      });
-
-      // Include all CSV fields with their original header names (with spaces)
-      csvHeaders.forEach(col => {
-        exportRow[col.key] = row[col.key];
-=======
       // Include doctrine metadata
       doctrineColumns.forEach(col => {
         if (row[col.key]) {
@@ -486,7 +297,6 @@
         if (row[header] !== undefined) {
           exportRow[header] = row[header];
         }
->>>>>>> 61577b33
       });
 
       return exportRow;
@@ -505,11 +315,7 @@
 
   return (
     <div className="bg-white rounded-2xl shadow overflow-hidden">
-<<<<<<< HEAD
-      {/* Export Button */}
-=======
       {/* Header with Export Button */}
->>>>>>> 61577b33
       <div className="px-6 py-4 border-b border-gray-200 bg-gray-50">
         <div className="flex justify-between items-center">
           <h3 className="text-lg font-medium text-gray-900">
@@ -529,19 +335,6 @@
         <table className="w-full text-sm">
           <thead className="bg-gray-50 border-b">
             <tr>
-<<<<<<< HEAD
-              {allColumns.map((column) => (
-                <th
-                  key={column.key}
-                  className={`px-4 py-3 text-left text-xs font-medium text-gray-500 uppercase tracking-wider whitespace-nowrap ${
-                    column.pinned ? 'sticky left-0 bg-gray-100 z-10 border-r' : ''
-                  }`}
-                  style={column.pinned ? { minWidth: '120px' } : {}}
-                >
-                  {column.label}
-                </th>
-              ))}
-=======
               {/* Doctrine columns (pinned) */}
               {doctrineColumns.map(col => (
                 <th
@@ -581,93 +374,10 @@
                   </th>
                 );
               })}
->>>>>>> 61577b33
             </tr>
           </thead>
           <tbody className="bg-white divide-y divide-gray-200">
             {scrapeData?.map((row, index) => {
-<<<<<<< HEAD
-              // Use unique_id as key if available, otherwise fall back to index
-              const rowKey = row?.unique_id || row?.["unique_id"] || index;
-
-              return (
-                <tr key={rowKey} className="hover:bg-gray-50">
-                  {allColumns.map((column) => {
-                    // Get value using bracket notation for CSV fields with spaces
-                    const cellValue = getRowValue(row, column.key);
-
-                    return (
-                      <td
-                        key={column.key}
-                        className={`px-4 py-3 text-sm ${
-                          column.pinned ? 'sticky left-0 bg-white z-10 border-r font-medium' : ''
-                        } ${
-                          column.key === 'status' ? getStatusColor(cellValue) : 'text-gray-900'
-                        }`}
-                        style={column.pinned ? { minWidth: '120px' } : {}}
-                      >
-                        {/* Special handling for doctrine columns */}
-                        {column.key === 'unique_id' && (
-                          <span className="font-mono text-xs bg-gray-100 px-2 py-1 rounded">
-                            {cellValue || '—'}
-                          </span>
-                        )}
-
-                        {column.key === 'process_id' && (
-                          <span className="font-medium text-blue-800 bg-blue-50 px-2 py-1 rounded text-xs">
-                            {cellValue || '—'}
-                          </span>
-                        )}
-
-                        {column.key === 'altitude' && getAltitudeBadge(cellValue)}
-
-                        {/* Special handling for scrape metadata */}
-                        {column.key === 'status' && (
-                          <span className="inline-flex items-center px-2 py-1 rounded-full text-xs font-medium">
-                            {getStatusBadge(cellValue)} {cellValue}
-                          </span>
-                        )}
-
-                        {column.key === 'scrape_timestamp' && (
-                          <span className="font-mono text-xs">
-                            {cellValue ? new Date(cellValue).toLocaleString() : '—'}
-                          </span>
-                        )}
-
-                        {column.key === 'error_log' && (
-                          <div className="max-w-xs">
-                            {cellValue ? (
-                              <div className="group relative">
-                                <span className="truncate cursor-help text-red-600 block">
-                                  {Array.isArray(cellValue) ? cellValue.join(", ") : cellValue}
-                                </span>
-                                <div className="absolute z-10 invisible group-hover:visible bg-red-900 text-white text-xs rounded py-1 px-2 -top-8 left-0 w-64">
-                                  {Array.isArray(cellValue) ? cellValue.join(", ") : cellValue}
-                                </div>
-                              </div>
-                            ) : (
-                              "—"
-                            )}
-                          </div>
-                        )}
-
-                        {column.key === 'batch_id' && (
-                          <span className="font-mono text-xs bg-yellow-50 text-yellow-800 px-2 py-1 rounded">
-                            {cellValue || '—'}
-                          </span>
-                        )}
-
-                        {column.key === 'scrape_type' && (
-                          <span className="inline-flex items-center px-2 py-1 rounded-full text-xs font-medium bg-indigo-100 text-indigo-800">
-                            {cellValue || 'COMPANY_DATA'}
-                          </span>
-                        )}
-
-                        {/* Handle CSV data columns - use the formatted value for all CSV fields */}
-                        {csvHeaders.some(h => h.key === column.key) && (
-                          formatCellValue(cellValue, column.key)
-                        )}
-=======
               const rowKey = row?.unique_id || index;
 
               return (
@@ -737,7 +447,6 @@
                     return (
                       <td key={header} className={`px-4 py-3 text-sm text-gray-900 ${isNumericColumn ? 'text-right' : ''}`}>
                         {formatCellValue(row[header], header)}
->>>>>>> 61577b33
                       </td>
                     );
                   })}
