--- conflicted
+++ resolved
@@ -21,23 +21,7 @@
       "Bash(git rev-parse:*)",
       "Bash(git add:*)",
       "Bash(git commit:*)",
-<<<<<<< HEAD
-      "Bash(python:*)",
-      "Bash(git reset:*)",
-      "Bash(find:*)",
-      "Bash(psql:*)",
-      "Bash(ctb/ops/scripts/setup-required-tools.bat)",
-      "Bash(winget install:*)",
-      "Bash(winget search:*)",
-      "Bash(nul)",
-      "Bash(powershell -ExecutionPolicy Bypass -File auto-sync.ps1 -Force)",
-      "Bash(cmd.exe /c \"cd enrichment-hub && powershell -ExecutionPolicy Bypass -File auto-sync.ps1 -Force\")",
-      "Bash(/c/Windows/System32/WindowsPowerShell/v1.0/powershell.exe -ExecutionPolicy Bypass -File auto-sync.ps1 -Force)",
-      "Bash(git merge:*)",
-      "Bash(git update-index:*)"
-=======
       "Bash(git push:*)"
->>>>>>> 4741c317
     ],
     "deny": [],
     "ask": []
